from datetime import datetime
from os import PathLike
from pathlib import Path
from sqlite3 import Connection, OperationalError
from sqlite3 import Cursor as SQLiteCursor
from typing import Any, Generator, Generic, Optional, Type, TypeVar, Union, overload

from pydantic.main import BaseModel

from .column import Column, SelectColumn, model_to_columns

T = TypeVar("T")
R = TypeVar("R")
M = TypeVar("M", bound=BaseModel)
V = Union[str, bytes, int, float, bool, datetime, None]


class Cursor:
    def __init__(
        self,
        cursor: SQLiteCursor,
        columns: list[Union[Column, SelectColumn]],
        table: Optional["Table"] = None,
<<<<<<< HEAD
    ) -> None:
=======
    ):
>>>>>>> a482abef
        """
        A wrapper class for an SQLite cursor that returns its results as dicts (or objects).

        Args:
            cursor: An SQLite cursor from a select transaction.
            columns: A list of columns to use to convert the tuples returned by the cursor.
            table: Optionally, the Table from which on which the select transaction was executed.
        """
        self.cursor: SQLiteCursor = cursor
        self.columns: list[Union[Column, SelectColumn]] = columns
        self.table: Optional[Table] = table

    def __iter__(self) -> Generator[dict[str, Any], None, None]:
        return self.fetchall()

    def __next__(self) -> Optional[dict[str, Any]]:
        return self.fetchone()

    def fetchalltuples(self) -> Generator[tuple, None, None]:
        """
        Fetch all the results from the cursor as tuples and convert the data using the given columns.

        Returns:
            Generator: A generator for the tuples in the cursor.
        """
        return (tuple(c.from_entry(v) for c, v in zip(self.columns, vs, strict=True)) for vs in self.cursor.fetchall())

    def fetchonetuple(self) -> Optional[tuple]:
        """
        Fetch one result from the cursor as tuples and convert the data using the given columns.

        Returns:
            tuple: A single tuple from the cursor.
        """
        vs: tuple = self.cursor.fetchone()

        return (
            tuple(c.from_entry(v) for c, v in zip(self.columns, vs, strict=True))
            if vs
            else None
        )

    @overload
    def fetchall(self) -> Generator[dict[str, Any], None, None]:
        ...

    @overload
    def fetchall(self, model: Type[M]) -> Generator[M, None, None]:
        ...

    def fetchall(
<<<<<<< HEAD
        self,
        model: Optional[Type[M]] = None,
=======
        self, model: Optional[Type[M]] = None
>>>>>>> a482abef
    ) -> Generator[Union[dict[str, Any], M], None, None]:
        """
        Fetch all results from the cursor and return them as dicts, with the columns' names/aliases used as keys.

        Args:
            model: Optionally, a pydantic.BaseModel class to use instead of a dict.

        Returns:
            Generator: A generator for converted dicts (or models).
        """
        select_columns: list[SelectColumn] = [
            SelectColumn.from_column(c) for c in self.columns
        ]

        if model:
            return (
                model.model_validate(
<<<<<<< HEAD
                    {c.alias or c.name: v for c, v in zip(select_columns, vs, strict=True)},
=======
                    {
                        c.alias or c.name: v
                        for c, v in zip(select_columns, vs, strict=True)
                    }
>>>>>>> a482abef
                )
                for vs in self.cursor.fetchall()
            )

        return (
            {c.alias or c.name: c.from_entry(v) for c, v in zip(select_columns, vs, strict=True)}
            for vs in self.cursor.fetchall()
        )

    @overload
    def fetchone(self) -> Optional[dict[str, Any]]:
        ...

    @overload
    def fetchone(self, model: Type[M]) -> Optional[M]:
        ...

    def fetchone(
<<<<<<< HEAD
        self,
        model: Optional[Type[M]] = None,
=======
        self, model: Optional[Type[M]] = None
>>>>>>> a482abef
    ) -> Optional[Union[dict[str, Any], M]]:
        """
        Fetch one result from the cursor and return it as a dict, with the columns' names/aliases used as keys.

        Args:
            model: Optionally, a pydantic.BaseModel class to use instead of a dict.

        Returns:
            dict: A single dict (or model) if the cursor is not exhausted, otherwise None.
        """
        select_columns: list[SelectColumn] = [
            SelectColumn.from_column(c) for c in self.columns
        ]
        vs: tuple = self.cursor.fetchone()

        if vs is None:
            return None

<<<<<<< HEAD
        entry: dict[str, Any] = {c.name: c.from_entry(v) for c, v in zip(select_columns, vs, strict=True)}
=======
        entry: dict[str, Any] = {
            c.name: c.from_entry(v) for c, v in zip(select_columns, vs, strict=True)
        }
>>>>>>> a482abef

        return model.model_validate(entry) if model else entry


class ModelCursor(Cursor, Generic[M]):
    def __init__(
<<<<<<< HEAD
        self,
        cursor: SQLiteCursor,
        model: Type[M],
        table: Optional["Table"] = None,
    ) -> None:
=======
        self, cursor: SQLiteCursor, model: Type[M], table: Optional["Table"] = None
    ):
>>>>>>> a482abef
        """
        A wrapper class for an SQLite cursor that returns its results as model objects.

        Args:
            cursor: An SQLite cursor from a select transaction.
            model: A model representing the objects in the cursor.
            table: Optionally, the Table from which on which the select transaction was executed.
        """
        super().__init__(cursor, model_to_columns(model), table)
        self.model: Type[M] = model

    def __iter__(self) -> Generator[M, None, None]:
        return self.fetchall()

    def __next__(self) -> Optional[M]:
        return self.fetchone()

    def fetchall(self, model: Optional[Type[M]] = None) -> Generator[M, None, None]:
        """
        Fetch all results from the cursor and return them as model objects.

        Args:
            model: Optionally, a different pydantic.BaseModel class to use instead of the one in the ModelCursor.

        Returns:
            Generator: A generator for converted objects.
        """
        return super().fetchall(model or self.model)

    def fetchone(self, model: Optional[Type[M]] = None) -> Optional[M]:
        """
        Fetch one result from the cursor and return it as model object.

        Args:
            model: Optionally, a different pydantic.BaseModel class to use instead of the one in the ModelCursor.

        Returns:
            object: A single object if the cursor is not exhausted, otherwise None.
        """
        return super().fetchone(model or self.model)


# noinspection SqlNoDataSourceInspection
class Table:
<<<<<<< HEAD
    def __init__(self, connection: "FileDBBase", name: str, columns: list[Column]) -> None:
=======
    def __init__(self, connection: "FileDBBase", name: str, columns: list[Column]):
>>>>>>> a482abef
        """
        A class that holds information about a table.

        Args:
            connection: A FileDBBase object connected to the database the table belongs to.
            name: The name of the table.
            columns: The columns of the table.
        """
        self.connection: "FileDBBase" = connection
        self.name: str = name
        self.columns: list[Column] = columns

    def __repr__(self) -> str:
        return f'{self.__class__.__name__}("{self.name}")'

    def __len__(self) -> int:
        return self.connection.execute(f"select count(*) from {self.name}").fetchone()[
            0
        ]

    def __iter__(self) -> Generator[dict[str, Any], None, None]:
        return self.select().fetchall()

    @property
    def keys(self) -> list[Column]:
        """
        The list of PRIMARY KEY columns in the table.

        Returns:
            A list of Column objects whose `primary_key` field is set to True.
        """
        return [c for c in self.columns if c.primary_key]

    def create_statement(self, exist_ok: bool = True) -> str:
        """
        Generate the expression that creates the table.

        Args:
            exist_ok: True if existing tables with the same name should be ignored.

        Returns:
            A CREATE TABLE expression.
        """
        elements: list[str] = ["create table"]

        if exist_ok:
            elements.append("if not exists")

        elements.append(self.name)

        if self.columns:
            elements.append(
                "("
                + ", ".join(c.create_statement() for c in self.columns)
<<<<<<< HEAD
                + (f", primary key ({', '.join(c.name for c in keys)})" if (keys := self.keys) else "")
                + ")",
=======
                + (
                    f", primary key ({', '.join(c.name for c in keys)})"
                    if (keys := self.keys)
                    else ""
                )
                + ")"
>>>>>>> a482abef
            )

        return " ".join(elements)

    def create(self, exist_ok: bool = True):
        self.connection.execute(self.create_statement(exist_ok))

    def select(
        self,
        columns: Optional[list[Union[Column, SelectColumn]]] = None,
        where: Optional[str] = None,
        order_by: Optional[list[tuple[Union[str, Column], str]]] = None,
        limit: Optional[int] = None,
        parameters: Optional[list[Any]] = None,
    ) -> Cursor:
        """
        Select entries from the table.

        Args:
            columns: A list of columns to be selected, defaults to all the existing columns in the table.
            where: A WHERE expression.
            order_by: A list tuples containing one column (either as Column or string)
                and a sorting direction ("ASC", or "DESC").
            limit: The number of rows to limit the results to.
            parameters: Values to substitute in the SELECT expression, both in the `where` and SelectColumn statements.

        Returns:
            Cursor: A Cursor object wrapping the SQLite cursor returned by the SELECT transaction.
        """
        columns = columns or self.columns
        parameters = parameters or []

        assert columns, "Columns cannot be empty"

        select_columns: list[SelectColumn] = [
            SelectColumn.from_column(c) for c in columns
        ]

<<<<<<< HEAD
        select_names = [f"{c.name} as {c.alias}" if c.alias else c.name for c in select_columns]
=======
        select_names = [
            "{} as {}".format(c.name, c.alias) if c.alias else c.name
            for c in select_columns
        ]
>>>>>>> a482abef

        statement: str = f"SELECT {','.join(select_names)} FROM {self.name}"

        if where:
            statement += f" WHERE {where}"

        if order_by:
<<<<<<< HEAD
            order_statements = [f"{c.name if isinstance(c, Column) else c} {s}" for c, s in order_by]
=======
            order_statements = [
                f"{c.name if isinstance(c, Column) else c} {s}" for c, s in order_by
            ]
>>>>>>> a482abef
            statement += f" ORDER BY {','.join(order_statements)}"

        if limit is not None:
            statement += f" LIMIT {limit}"

        return Cursor(self.connection.execute(statement, parameters), columns, self)

    def insert(
<<<<<<< HEAD
        self,
        entry: dict[str, Any],
        exist_ok: bool = False,
        replace: bool = False,
=======
        self, entry: dict[str, Any], exist_ok: bool = False, replace: bool = False
>>>>>>> a482abef
    ):
        """
        Insert a row in the table. Existing rows with matching keys can be ignored or replaced.

        Args:
            entry: The row to be inserted as a dict with keys matching the names of the columns.
                The values need not be converted beforehand.
            exist_ok: True if existing rows with the same keys should be ignored, False otherwise
            replace: True if existing rows with the same keys should be replaced, False otherwise.
        """
        values: list[V] = [c.to_entry(entry[c.name]) for c in self.columns]

        elements: list[str] = ["INSERT"]

        if replace:
            elements.append("OR REPLACE")
        elif exist_ok:
            elements.append("OR IGNORE")

        elements.append(f"INTO {self.name}")

        elements.append(f"({','.join(c.name for c in self.columns)})")
        elements.append(f"VALUES ({','.join('?' * len(values))})")

        self.connection.execute(" ".join(elements), values)


class ModelTable(Table, Generic[M]):
<<<<<<< HEAD
    def __init__(self, connection: "FileDBBase", name: str, model: Type[M]) -> None:
=======
    def __init__(self, connection: "FileDBBase", name: str, model: Type[M]):
>>>>>>> a482abef
        """
        A class that holds information about a table using a model.

        Args:
            connection: A FileDBBase object connected to the database the table belongs to.
            name: The name of the table.
            model: The model representing the table.
        """
        super().__init__(connection, name, model_to_columns(model))
        self.model: Type[M] = model

    def __repr__(self) -> str:
        return f'{self.__class__.__name__}[{self.model.__name__}]("{self.name}")'

    def __iter__(self) -> Generator[M, None, None]:
        return self.select().fetchall()

    def select(
        self,
<<<<<<< HEAD
        model: Optional[Type[M]] = None,
=======
        model: Type[M] = None,
>>>>>>> a482abef
        where: Optional[str] = None,
        order_by: Optional[list[tuple[Union[str, Column], str]]] = None,
        limit: Optional[int] = None,
        parameters: Optional[list[Any]] = None,
    ) -> ModelCursor[M]:
        """
        Select entries from the table.

        Args:
            model: A model with the fields to be selected, defaults to the table's model.
            where: A WHERE expression.
            order_by: A list tuples containing one column (either as Column or string)
                and a sorting direction ("ASC", or "DESC").
            limit: The number of rows to limit the results to.
            parameters: Values to substitute in the SELECT expression, both in the `where` and SelectColumn statements.

        Returns:
            Cursor: A Cursor object wrapping the SQLite cursor returned by the SELECT transaction.
        """
        return ModelCursor[M](
            super()
            .select(
                model_to_columns(model or self.model),
                where,
                order_by,
                limit,
                parameters,
            )
            .cursor,
            model or self.model,
            self,
        )

    def insert(self, entry: M, exist_ok: bool = False, replace: bool = False):
        """
        Insert a row in the table. Existing rows with matching keys can be ignored or replaced.

        Args:
            entry: The row to be inserted as a model object with attributes matching the names of the columns.
            exist_ok: True if existing rows with the same keys should be ignored, False otherwise
            replace: True if existing rows with the same keys should be replaced, False otherwise.
        """
        super().insert(entry.model_dump(), exist_ok, replace)


# noinspection SqlNoDataSourceInspection
class View(Table):
    def __init__(
        self,
        connection: "FileDBBase",
        name: str,
        on: Union[Table, str],
        columns: list[Union[Column, SelectColumn]],
        where: Optional[str] = None,
        group_by: Optional[list[Union[Column, SelectColumn]]] = None,
        order_by: Optional[list[tuple[Union[str, Column], str]]] = None,
        limit: Optional[int] = None,
<<<<<<< HEAD
    ) -> None:
=======
    ):
>>>>>>> a482abef
        """
        A subclass of Table to handle views.

        Args:
            connection: A FileDBBase object connected to the database the view belongs to.
            name: The name of the table.
            on: The table the view is based on.
            columns: The columns of the view.
            where: A WHERE expression for the view.
            group_by: A GROUP BY expression for the view.
            order_by: A list tuples containing one column (either as Column or string)
                and a sorting direction ("ASC", or "DESC").
            limit: The number of rows to limit the results to.
        """
        assert columns, "Views must have columns"
        super().__init__(connection, name, columns)
        self.on: Union[Table, str] = on
        self.where: str = where
        self.group_by: list[Union[Column, SelectColumn]] = group_by or []
        self.order_by: Optional[list[tuple[Union[str, Column], str]]] = order_by or []
        self.limit: Optional[int] = limit

    def __repr__(self) -> str:
        return f'{self.__class__.__name__}("{self.name}", on={self.on!r})'

    def create_statement(self, exist_ok: bool = True) -> str:
        """
        Generate the expression that creates the view.

        Args:
            exist_ok: True if existing views with the same name should be ignored.

        Returns:
            A CREATE VIEW expression.
        """
        elements: list[str] = ["CREATE VIEW"]

        if exist_ok:
            elements.append("IF NOT EXISTS")

        elements.append(self.name)

        elements.append("AS")

        select_names = [
<<<<<<< HEAD
            f"{c.name} as {c.alias}" if c.alias else c.name for c in [SelectColumn.from_column(c) for c in self.columns]
=======
            f"{c.name} as {c.alias}" if c.alias else c.name
            for c in [SelectColumn.from_column(c) for c in self.columns]
>>>>>>> a482abef
        ]

        elements.append(
            f"SELECT {','.join(select_names)} " f"FROM {self.on.name if isinstance(self.on, Table) else self.on}",
        )

        if self.where:
            elements.append(f"WHERE {self.where}")

        if self.group_by:
            elements.append("GROUP BY")
            elements.append(
                ",".join(
<<<<<<< HEAD
                    [c.alias or c.name for c in [SelectColumn.from_column(c) for c in self.group_by]],
                ),
=======
                    [
                        c.alias or c.name
                        for c in [SelectColumn.from_column(c) for c in self.group_by]
                    ]
                )
>>>>>>> a482abef
            )

        if self.order_by:
            order_statements = [
                f"{(SelectColumn.from_column(c).name or c.name) if isinstance(c, Column) else c} {s}"
                for c, s in self.order_by
            ]
            elements.append(f"ORDER BY {','.join(order_statements)}")

        if self.limit is not None:
            elements.append(f"LIMIT {self.limit}")

        return " ".join(elements)

    def select(
        self,
        columns: Optional[list[Union[Column, SelectColumn]]] = None,
        where: Optional[str] = None,
        order_by: Optional[list[tuple[Union[str, Column], str]]] = None,
        limit: Optional[int] = None,
        parameters: Optional[list[Any]] = None,
    ) -> Cursor:
        """
        Select entries from the view.

        Args:
            columns: A list of columns to be selected, defaults to all the existing columns in the view.
            where: A WHERE expression.
            order_by: A list tuples containing one column (either as Column or string)
                and a sorting direction ("ASC", or "DESC").
            limit: The number of rows to limit the results to.
            parameters: Values to substitute in the SELECT expression, both in the `where` and SelectColumn statements.

        Returns:
            Cursor: A Cursor object wrapping the SQLite cursor returned by the SELECT transaction.
        """
        columns = columns or [
            Column(
                c.alias or c.name,
                c.sql_type,
                c.to_entry,
                c.from_entry,
                c.unique,
                c.primary_key,
                c.not_null,
                c.check,
                c.default,
            )
            for c in map(SelectColumn.from_column, self.columns)
        ]
        return super().select(columns, where, order_by, limit, parameters)

    def insert(self, *_args, **_kwargs):
        """
        Raises:
            OperationalError: Insert transactions are not allowed on views.
        """  # noqa: D205
        raise OperationalError("Cannot insert into view")


class ModelView(View, Generic[M]):
    def __init__(
        self,
        connection: "FileDBBase",
        name: str,
        on: Union[Table, str],
        model: Type[M],
<<<<<<< HEAD
        columns: Optional[list[Union[Column, SelectColumn]]] = None,
=======
        columns: list[Union[Column, SelectColumn]] = None,
>>>>>>> a482abef
        where: Optional[str] = None,
        group_by: Optional[list[Union[Column, SelectColumn]]] = None,
        order_by: Optional[list[tuple[Union[str, Column], str]]] = None,
        limit: Optional[int] = None,
<<<<<<< HEAD
    ) -> None:
=======
    ):
>>>>>>> a482abef
        """
        A subclass of Table to handle views with models.

        Args:
            connection: A FileDBBase object connected to the database the view belongs to.
            name: The name of the table.
            on: The table the view is based on.
            model: A BaseModel subclass.
            columns: Optionally, the columns of the view if the model is too limited.
            where: A WHERE expression for the view.
            group_by: A GROUP BY expression for the view.
            order_by: A list tuples containing one column (either as Column or string)
                and a sorting direction ("ASC", or "DESC").
            limit: The number of rows to limit the results to.
        """
        super().__init__(
            connection,
            name,
            on,
            columns or model_to_columns(model),
            where,
            group_by,
            order_by,
            limit,
        )
        self.model: Type[M] = model

    def __repr__(self) -> str:
        return f'{self.__class__.__name__}[{self.model.__name__}]("{self.name}", on={self.on!r})'

    def select(
        self,
<<<<<<< HEAD
        model: Optional[Type[M]] = None,
=======
        model: Type[M] = None,
>>>>>>> a482abef
        where: Optional[str] = None,
        order_by: Optional[list[tuple[Union[str, Column], str]]] = None,
        limit: Optional[int] = None,
        parameters: Optional[list[Any]] = None,
    ) -> ModelCursor[M]:
        return ModelCursor[M](
            super()
            .select(
                model_to_columns(model or self.model),
                where,
                order_by,
                limit,
                parameters,
            )
            .cursor,
            model or self.model,
            self,
        )


class FileDBBase(Connection):
    def __init__(
        self,
<<<<<<< HEAD
        database: str | bytes | PathLike[str] | PathLike[bytes],
=======
        database: Union[str, bytes, PathLike[str], PathLike[bytes]],
>>>>>>> a482abef
        *,
        timeout: float = 5.0,
        detect_types: int = 0,
        isolation_level: Optional[str] = "DEFERRED",
        check_same_thread: bool = True,
        factory: Optional[Type[Connection]] = Connection,
        cached_statements: int = 100,
        uri: bool = False,
<<<<<<< HEAD
    ) -> None:
=======
    ):
>>>>>>> a482abef
        """
        A wrapper class for an SQLite connection.

        Args:
            database: The path or URI to the database.
            timeout: How many seconds the connection should wait before raising an OperationalError
                when a table is locked.
            detect_types: Control whether and how data types not natively supported by SQLite are looked up to be
                converted to Python types.
            isolation_level: The isolation_level of the connection, controlling whether
                and how transactions are implicitly opened.
            check_same_thread: If True (default), ProgrammingError will be raised if the database connection
                is used by a thread other than the one that created it.
            factory: A custom subclass of Connection to create the connection with,
                if not the default Connection class.
            cached_statements: The number of statements that sqlite3 should internally cache for this connection,
                to avoid parsing overhead.
            uri: If set to True, database is interpreted as a URI with a file path and an optional query string.
        """
        super().__init__(
            database,
            timeout,
            detect_types,
            isolation_level,
            check_same_thread,
            factory,
            cached_statements,
            uri,
        )

    def __repr__(self) -> str:
        return f"{self.__class__.__name__}({self.path})"

    @property
    def path(self) -> Optional[Path]:
        for _, name, filename in self.execute("PRAGMA database_list"):
            if name == "main" and filename:
                return Path(filename)

        return None

    @overload
    def create_table(self, name: str, columns: Type[M]) -> ModelTable[M]:
        ...

    @overload
    def create_table(self, name: str, columns: list[Column]) -> Table:
        ...

    def create_table(
<<<<<<< HEAD
        self,
        name: str,
        columns: Union[Type[M], list[Column]],
    ) -> Union[Table, ModelTable[M]]:
        """Create a table in the database.

=======
        self, name: str, columns: Union[Type[M], list[Column]]
    ) -> Union[Table, ModelTable[M]]:
        """
        Create a table in the database.
>>>>>>> a482abef
        When the `columns` argument is a subclass of BadeModel, a ModelTable object is returned.

        Args:
            name: The name of the table.
            columns: A BaseModel subclass or the columns of the table.
        """
        if issubclass(columns, BaseModel):
            return ModelTable[M](self, name, columns)
        else:
            return Table(self, name, columns)

    @overload
    def create_view(
        self,
        name: str,
        on: Union[Table, str],
        columns: Type[M],
        where: Optional[str] = None,
        group_by: Optional[list[Union[Column, SelectColumn]]] = None,
        order_by: Optional[list[tuple[Union[str, Column], str]]] = None,
        limit: Optional[int] = None,
        *,
        select_columns: Optional[list[Union[Column, SelectColumn]]] = None,
    ) -> ModelView[M]:
        ...

    @overload
    def create_view(
        self,
        name: str,
        on: Union[Table, str],
        columns: list[Union[Column, SelectColumn]],
        where: Optional[str] = None,
        group_by: Optional[list[Union[Column, SelectColumn]]] = None,
        order_by: Optional[list[tuple[Union[str, Column], str]]] = None,
        limit: Optional[int] = None,
    ) -> View:
        ...

    def create_view(
        self,
        name: str,
        on: Union[Table, str],
        columns: Union[list[Union[Column, SelectColumn]], Type[M]],
        where: Optional[str] = None,
        group_by: Optional[list[Union[Column, SelectColumn]]] = None,
        order_by: Optional[list[tuple[Union[str, Column], str]]] = None,
        limit: Optional[int] = None,
        *,
        select_columns: Optional[list[Union[Column, SelectColumn]]] = None,
    ) -> Union[View, ModelView[M]]:
<<<<<<< HEAD
        """Create a view in the database.

=======
        """
        Create a view in the database.
>>>>>>> a482abef
        When the `columns` argument is a subclass of BadeModel, a ModelView object is returned.

        Args:
            name: The name of the table.
            on: The table the view is based on.
            columns: A BaseModel subclass or the columns of the view.
            where: A WHERE expression for the view.
            group_by: A GROUP BY expression for the view.
            order_by: A list tuples containing one column (either as Column or string)
                and a sorting direction ("ASC", or "DESC").
            limit: The number of rows to limit the results to.
            select_columns: Optionally, the columns of the view if a model is given and is too limited.
        """
        if issubclass(columns, BaseModel):
            return ModelView[M](
                self,
                name,
                on,
                columns,
                select_columns,
                where,
                group_by,
                order_by,
                limit,
            )
        else:
            return View(self, name, on, columns, where, group_by, order_by, limit)<|MERGE_RESOLUTION|>--- conflicted
+++ resolved
@@ -21,11 +21,7 @@
         cursor: SQLiteCursor,
         columns: list[Union[Column, SelectColumn]],
         table: Optional["Table"] = None,
-<<<<<<< HEAD
-    ) -> None:
-=======
     ):
->>>>>>> a482abef
         """
         A wrapper class for an SQLite cursor that returns its results as dicts (or objects).
 
@@ -77,12 +73,7 @@
         ...
 
     def fetchall(
-<<<<<<< HEAD
-        self,
-        model: Optional[Type[M]] = None,
-=======
         self, model: Optional[Type[M]] = None
->>>>>>> a482abef
     ) -> Generator[Union[dict[str, Any], M], None, None]:
         """
         Fetch all results from the cursor and return them as dicts, with the columns' names/aliases used as keys.
@@ -100,14 +91,7 @@
         if model:
             return (
                 model.model_validate(
-<<<<<<< HEAD
                     {c.alias or c.name: v for c, v in zip(select_columns, vs, strict=True)},
-=======
-                    {
-                        c.alias or c.name: v
-                        for c, v in zip(select_columns, vs, strict=True)
-                    }
->>>>>>> a482abef
                 )
                 for vs in self.cursor.fetchall()
             )
@@ -126,12 +110,8 @@
         ...
 
     def fetchone(
-<<<<<<< HEAD
         self,
         model: Optional[Type[M]] = None,
-=======
-        self, model: Optional[Type[M]] = None
->>>>>>> a482abef
     ) -> Optional[Union[dict[str, Any], M]]:
         """
         Fetch one result from the cursor and return it as a dict, with the columns' names/aliases used as keys.
@@ -150,29 +130,20 @@
         if vs is None:
             return None
 
-<<<<<<< HEAD
-        entry: dict[str, Any] = {c.name: c.from_entry(v) for c, v in zip(select_columns, vs, strict=True)}
-=======
         entry: dict[str, Any] = {
             c.name: c.from_entry(v) for c, v in zip(select_columns, vs, strict=True)
         }
->>>>>>> a482abef
 
         return model.model_validate(entry) if model else entry
 
 
 class ModelCursor(Cursor, Generic[M]):
     def __init__(
-<<<<<<< HEAD
         self,
         cursor: SQLiteCursor,
         model: Type[M],
         table: Optional["Table"] = None,
     ) -> None:
-=======
-        self, cursor: SQLiteCursor, model: Type[M], table: Optional["Table"] = None
-    ):
->>>>>>> a482abef
         """
         A wrapper class for an SQLite cursor that returns its results as model objects.
 
@@ -217,11 +188,7 @@
 
 # noinspection SqlNoDataSourceInspection
 class Table:
-<<<<<<< HEAD
     def __init__(self, connection: "FileDBBase", name: str, columns: list[Column]) -> None:
-=======
-    def __init__(self, connection: "FileDBBase", name: str, columns: list[Column]):
->>>>>>> a482abef
         """
         A class that holds information about a table.
 
@@ -276,17 +243,8 @@
             elements.append(
                 "("
                 + ", ".join(c.create_statement() for c in self.columns)
-<<<<<<< HEAD
                 + (f", primary key ({', '.join(c.name for c in keys)})" if (keys := self.keys) else "")
                 + ")",
-=======
-                + (
-                    f", primary key ({', '.join(c.name for c in keys)})"
-                    if (keys := self.keys)
-                    else ""
-                )
-                + ")"
->>>>>>> a482abef
             )
 
         return " ".join(elements)
@@ -325,14 +283,7 @@
             SelectColumn.from_column(c) for c in columns
         ]
 
-<<<<<<< HEAD
         select_names = [f"{c.name} as {c.alias}" if c.alias else c.name for c in select_columns]
-=======
-        select_names = [
-            "{} as {}".format(c.name, c.alias) if c.alias else c.name
-            for c in select_columns
-        ]
->>>>>>> a482abef
 
         statement: str = f"SELECT {','.join(select_names)} FROM {self.name}"
 
@@ -340,13 +291,7 @@
             statement += f" WHERE {where}"
 
         if order_by:
-<<<<<<< HEAD
             order_statements = [f"{c.name if isinstance(c, Column) else c} {s}" for c, s in order_by]
-=======
-            order_statements = [
-                f"{c.name if isinstance(c, Column) else c} {s}" for c, s in order_by
-            ]
->>>>>>> a482abef
             statement += f" ORDER BY {','.join(order_statements)}"
 
         if limit is not None:
@@ -355,14 +300,7 @@
         return Cursor(self.connection.execute(statement, parameters), columns, self)
 
     def insert(
-<<<<<<< HEAD
-        self,
-        entry: dict[str, Any],
-        exist_ok: bool = False,
-        replace: bool = False,
-=======
         self, entry: dict[str, Any], exist_ok: bool = False, replace: bool = False
->>>>>>> a482abef
     ):
         """
         Insert a row in the table. Existing rows with matching keys can be ignored or replaced.
@@ -391,11 +329,7 @@
 
 
 class ModelTable(Table, Generic[M]):
-<<<<<<< HEAD
     def __init__(self, connection: "FileDBBase", name: str, model: Type[M]) -> None:
-=======
-    def __init__(self, connection: "FileDBBase", name: str, model: Type[M]):
->>>>>>> a482abef
         """
         A class that holds information about a table using a model.
 
@@ -415,11 +349,7 @@
 
     def select(
         self,
-<<<<<<< HEAD
         model: Optional[Type[M]] = None,
-=======
-        model: Type[M] = None,
->>>>>>> a482abef
         where: Optional[str] = None,
         order_by: Optional[list[tuple[Union[str, Column], str]]] = None,
         limit: Optional[int] = None,
@@ -477,11 +407,7 @@
         group_by: Optional[list[Union[Column, SelectColumn]]] = None,
         order_by: Optional[list[tuple[Union[str, Column], str]]] = None,
         limit: Optional[int] = None,
-<<<<<<< HEAD
     ) -> None:
-=======
-    ):
->>>>>>> a482abef
         """
         A subclass of Table to handle views.
 
@@ -527,12 +453,7 @@
         elements.append("AS")
 
         select_names = [
-<<<<<<< HEAD
             f"{c.name} as {c.alias}" if c.alias else c.name for c in [SelectColumn.from_column(c) for c in self.columns]
-=======
-            f"{c.name} as {c.alias}" if c.alias else c.name
-            for c in [SelectColumn.from_column(c) for c in self.columns]
->>>>>>> a482abef
         ]
 
         elements.append(
@@ -546,16 +467,8 @@
             elements.append("GROUP BY")
             elements.append(
                 ",".join(
-<<<<<<< HEAD
                     [c.alias or c.name for c in [SelectColumn.from_column(c) for c in self.group_by]],
                 ),
-=======
-                    [
-                        c.alias or c.name
-                        for c in [SelectColumn.from_column(c) for c in self.group_by]
-                    ]
-                )
->>>>>>> a482abef
             )
 
         if self.order_by:
@@ -623,20 +536,12 @@
         name: str,
         on: Union[Table, str],
         model: Type[M],
-<<<<<<< HEAD
         columns: Optional[list[Union[Column, SelectColumn]]] = None,
-=======
-        columns: list[Union[Column, SelectColumn]] = None,
->>>>>>> a482abef
         where: Optional[str] = None,
         group_by: Optional[list[Union[Column, SelectColumn]]] = None,
         order_by: Optional[list[tuple[Union[str, Column], str]]] = None,
         limit: Optional[int] = None,
-<<<<<<< HEAD
     ) -> None:
-=======
-    ):
->>>>>>> a482abef
         """
         A subclass of Table to handle views with models.
 
@@ -669,11 +574,7 @@
 
     def select(
         self,
-<<<<<<< HEAD
         model: Optional[Type[M]] = None,
-=======
-        model: Type[M] = None,
->>>>>>> a482abef
         where: Optional[str] = None,
         order_by: Optional[list[tuple[Union[str, Column], str]]] = None,
         limit: Optional[int] = None,
@@ -697,11 +598,7 @@
 class FileDBBase(Connection):
     def __init__(
         self,
-<<<<<<< HEAD
         database: str | bytes | PathLike[str] | PathLike[bytes],
-=======
-        database: Union[str, bytes, PathLike[str], PathLike[bytes]],
->>>>>>> a482abef
         *,
         timeout: float = 5.0,
         detect_types: int = 0,
@@ -710,11 +607,7 @@
         factory: Optional[Type[Connection]] = Connection,
         cached_statements: int = 100,
         uri: bool = False,
-<<<<<<< HEAD
     ) -> None:
-=======
-    ):
->>>>>>> a482abef
         """
         A wrapper class for an SQLite connection.
 
@@ -765,19 +658,12 @@
         ...
 
     def create_table(
-<<<<<<< HEAD
         self,
         name: str,
         columns: Union[Type[M], list[Column]],
     ) -> Union[Table, ModelTable[M]]:
         """Create a table in the database.
 
-=======
-        self, name: str, columns: Union[Type[M], list[Column]]
-    ) -> Union[Table, ModelTable[M]]:
-        """
-        Create a table in the database.
->>>>>>> a482abef
         When the `columns` argument is a subclass of BadeModel, a ModelTable object is returned.
 
         Args:
@@ -829,13 +715,8 @@
         *,
         select_columns: Optional[list[Union[Column, SelectColumn]]] = None,
     ) -> Union[View, ModelView[M]]:
-<<<<<<< HEAD
         """Create a view in the database.
 
-=======
-        """
-        Create a view in the database.
->>>>>>> a482abef
         When the `columns` argument is a subclass of BadeModel, a ModelView object is returned.
 
         Args:
