from datetime import datetime
from os import PathLike
from sqlite3 import Connection
from typing import Any, Optional, Type, Union
from uuid import UUID

from acacore.utils.functions import or_none

from .base import Column, FileDBBase, SelectColumn


class FileDB(FileDBBase):
    def __init__(
            self,
            database: Union[str, bytes, PathLike[str], PathLike[bytes]],
            *,
            timeout: float = 5.0,
            detect_types: int = 0,
            isolation_level: Optional[str] = "DEFERRED",
            check_same_thread: bool = True,
            factory: Optional[Type[Connection]] = Connection,
            cached_statements: int = 100,
            uri: bool = False,
    ) -> None:
        """
        A class that handles the SQLite database used by AArhus City Archives to process data archives.

        Args:
            database: The path or URI to the database.
            timeout: How many seconds the connection should wait before raising an OperationalError
                when a table is locked.
            detect_types: Control whether and how data types not natively supported by SQLite are looked up to be
                converted to Python types.
            isolation_level: The isolation_level of the connection, controlling whether
                and how transactions are implicitly opened.
            check_same_thread: If True (default), ProgrammingError will be raised if the database connection
                is used by a thread other than the one that created it.
            factory: A custom subclass of Connection to create the connection with,
                if not the default Connection class.
            cached_statements: The number of statements that sqlite3 should internally cache for this connection,
                to avoid parsing overhead.
            uri: If set to True, database is interpreted as a URI with a file path and an optional query string.
        """
<<<<<<< HEAD
        from acacore.models.file import ConvertedFile, File
=======
        from acacore.models.file import ConvertedFile
        from acacore.models.file import File
>>>>>>> 83eff3f2
        from acacore.models.history import HistoryEntry
        from acacore.models.identification import SignatureCount
        from acacore.models.metadata import Metadata

        super().__init__(
            database,
            timeout=timeout,
            detect_types=detect_types,
            isolation_level=isolation_level,
            check_same_thread=check_same_thread,
            factory=factory,
            cached_statements=cached_statements,
            uri=uri,
        )

        self.files = self.create_table("Files", File)
        self.metadata = self.create_table("Metadata", Metadata)
        self.converted_files = self.create_table("_ConvertedFiles", ConvertedFile)
        self.history = self.create_table("History", HistoryEntry)

        self.not_converted = self.create_view(
            "_NotConverted",
            self.files,
            self.files.model,
            f'"{self.files.name}".uuid NOT IN ' f"(SELECT uuid from {self.converted_files.name})",
        )
        self.identification_warnings = self.create_view(
            "_IdentificationWarnings",
            self.files,
            self.files.model,
            f'"{self.files.name}".warning IS NOT null',
        )
        self.signature_count = self.create_view(
            "_SignatureCount",
            self.files,
            SignatureCount,
            None,
            [
                Column("puid", "varchar", str, str, False, False, False),
            ],
            [
                (Column("count", "int", str, str), "ASC"),
            ],
            select_columns=[
                Column(
                    "puid",
                    "varchar",
                    or_none(str),
                    or_none(str),
                    False,
                    False,
                    False,
                ),
                Column(
                    "signature",
                    "varchar",
                    or_none(str),
                    or_none(str),
                    False,
                    False,
                    False,
                ),
                SelectColumn(
                    f"count("
                    f'CASE WHEN ("{self.files.name}".puid IS NULL) '
                    f"THEN 'None' "
                    f'ELSE "{self.files.name}".puid '
                    f"END)",
                    int,
                    "count",
                ),
            ],
        )

    def init(self):
        """Create the default tables and views."""
        self.files.create(True)
        self.metadata.create(True)
        self.converted_files.create(True)
        self.not_converted.create(True)
        self.identification_warnings.create(True)
        self.signature_count.create(True)
        self.commit()

    def is_empty(self) -> bool:
        return not self.files.select(limit=1).fetchone()

    def add_history(
<<<<<<< HEAD
        self,
        uuid: UUID,
        operation: str,
        data: Any,  # noqa: ANN401
        reason: Optional[str] = None,
        *,
        time: Optional[datetime] = None,
=======
            self,
            uuid: UUID,
            operation: str,
            data: Optional[Union[dict, list, str, int, float, bool, datetime]],
            reason: Optional[str] = None,
            *,
            time: Optional[datetime] = None,
>>>>>>> 83eff3f2
    ):
        self.history.insert(
            self.history.model(
                uuid=uuid,
                operation=operation,
                data=data,
                reason=reason,
<<<<<<< HEAD
                time=time or datetime.now(),  # noqa: DTZ005
            ),
=======
                time=time or datetime.utcnow(),
            )
>>>>>>> 83eff3f2
        )<|MERGE_RESOLUTION|>--- conflicted
+++ resolved
@@ -41,12 +41,10 @@
                 to avoid parsing overhead.
             uri: If set to True, database is interpreted as a URI with a file path and an optional query string.
         """
-<<<<<<< HEAD
+
         from acacore.models.file import ConvertedFile, File
-=======
         from acacore.models.file import ConvertedFile
         from acacore.models.file import File
->>>>>>> 83eff3f2
         from acacore.models.history import HistoryEntry
         from acacore.models.identification import SignatureCount
         from acacore.models.metadata import Metadata
@@ -135,7 +133,6 @@
         return not self.files.select(limit=1).fetchone()
 
     def add_history(
-<<<<<<< HEAD
         self,
         uuid: UUID,
         operation: str,
@@ -143,15 +140,6 @@
         reason: Optional[str] = None,
         *,
         time: Optional[datetime] = None,
-=======
-            self,
-            uuid: UUID,
-            operation: str,
-            data: Optional[Union[dict, list, str, int, float, bool, datetime]],
-            reason: Optional[str] = None,
-            *,
-            time: Optional[datetime] = None,
->>>>>>> 83eff3f2
     ):
         self.history.insert(
             self.history.model(
@@ -159,11 +147,6 @@
                 operation=operation,
                 data=data,
                 reason=reason,
-<<<<<<< HEAD
-                time=time or datetime.now(),  # noqa: DTZ005
-            ),
-=======
                 time=time or datetime.utcnow(),
             )
->>>>>>> 83eff3f2
         )